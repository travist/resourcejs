{
  "name": "resourcejs",
<<<<<<< HEAD
  "version": "1.0.4",
=======
  "version": "1.0.3",
>>>>>>> d2929b33
  "description": "A simple Express library to reflect Mongoose models to a REST interface.",
  "main": "Resource.js",
  "scripts": {
    "test": "./node_modules/mocha/bin/mocha test/test.js -b -t 30000"
  },
  "repository": {
    "type": "git",
    "url": "https://github.com/travist/resourcejs"
  },
  "keywords": [
    "Express",
    "Mongoose",
    "Node",
    "MEAN"
  ],
  "author": "Travis Tidwell",
  "license": "MIT",
  "bugs": {
    "url": "https://github.com/travist/resourcejs/issues"
  },
  "homepage": "https://github.com/travist/resourcejs",
  "dependencies": {
    "composable-middleware": "^0.3.0",
    "debug": "^2.2.0",
    "fast-json-patch": "^0.5.1",
    "lodash": "^3.0.0",
    "mongoose": "^4.1.5",
    "node-paginate-anything": "git://github.com/travist/node-paginate-anything.git#d3fd205557614a67a0bdee19fe581f43aba539bc"
  },
  "devDependencies": {
    "async": "^0.9.0",
    "body-parser": "^1.10.2",
    "express": "^4.11.1",
    "mocha": "^2.1.0",
    "mongodb": "^2.0.41",
    "supertest": "^0.15.0"
  }
}<|MERGE_RESOLUTION|>--- conflicted
+++ resolved
@@ -1,10 +1,7 @@
 {
   "name": "resourcejs",
-<<<<<<< HEAD
   "version": "1.0.4",
-=======
   "version": "1.0.3",
->>>>>>> d2929b33
   "description": "A simple Express library to reflect Mongoose models to a REST interface.",
   "main": "Resource.js",
   "scripts": {
