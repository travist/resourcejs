--- conflicted
+++ resolved
@@ -30,11 +30,7 @@
     "lodash": "^4.17.5",
     "moment": "^2.21.0",
     "mongodb": "^3.0.6",
-<<<<<<< HEAD
     "mongoose": "^5.0.14",
-=======
-    "mongoose": "^5.0.12",
->>>>>>> 1bc684b9
     "node-paginate-anything": "git+https://github.com/polo2ro/node-paginate-anything.git",
     "q": "^1.5.1"
   },
