var _ = require('lodash');
var mongoose = require('mongoose');
module.exports = function(resource) {

  var fixNestedRoutes = function(resource) {
    routeParts = resource.route.split('/');
    for (i=0;i<routeParts.length;i++) {
      if (routeParts[i].charAt(0) == ':') {
        routeParts[i] = '{' + routeParts[i].slice(1) + '}'
      }
    }
    resource.routeFixed = routeParts.join('/');
    return resource
  };
  resource = fixNestedRoutes(resource);

  var addNestedIdParameter = function(resource, parameters) {
    if (resource.route.includes("/:")) {
      if (resource.route.match(/:(.+)\//).length >= 1 && resource.route.match(/^\/(.+)\/\:/).length >= 1) {

        idName = resource.route.match(/:(.+)\//)[1];
        primaryModel = resource.route.match(/^\/(.+)\/\:/)[1];

        parameters.push({
          in: 'path',
          name: idName,
          description: 'The parent model of ' + resource.modelName + ': ' + primaryModel,
          required: true,
          type: 'string'
        })
      }
    }
  };
  /**
   * Converts a Mongoose property to a Swagger property.
   *
   * @param options
   * @returns {*}
   */
  var getProperty = function(options) {

    // Convert to the proper format if needed.
    if (!options.hasOwnProperty('type')) options = {type: options};

    // If no type, then return null.
    if (!options.type) return null;

    // If this is an array, then return the array with items.
    if (Array.isArray(options.type)) {
      if (options.type[0].hasOwnProperty('paths')) {
        return {
          type: 'array',
          items: getModel(options.type[0])
        };
      }
      return {
        type: 'array',
        items: {
          type: 'string',
        }
      };
    }

    switch(options.type) {
      case String:
        return {
          type: 'string'
        };
      case Number:
        return {
          type: 'integer',
          format: 'int64'
        };
      case Date: 
        return {
          type: 'string',
          format: 'date'
        };
      case Boolean: 
        return {
          type: 'boolean'
        };
      case Function: 
        var functionName = options.type.toString();
        functionName = functionName.substr('function '.length);
        functionName = functionName.substr(0, functionName.indexOf('('));

        switch (functionName) {
          case 'ObjectId':
            return {
              '$ref': '#/definitions/' + options.ref
            };
          case 'Oid':
            return {
              '$ref': '#/definitions/' + options.ref
            };
          case 'Array':
            return {
              type: 'array',
              items: {
                type: 'string'
              }
            };
          case 'Mixed':
            return {
              type: 'string'
            };
          case 'Buffer': 
            return {
              type: 'string'
            };
        }
        break;
      case Object:
        return null;
    }

    if (options.type instanceof Object) return null;
    throw new Error('Unrecognized type: ' + options.type);
  };

  var getModel = function(schema) {
    // Define the definition structure.
    var definition = {
//      required: [],
      properties: {}
    };

    // Iterate through each model schema path.
    _.each(schema.paths, function(path, name) {

      // Set the property for the swagger model.
      var property = getProperty(path.options);
      if (name.substr(0, 2) !== '__' && property) {

        // Add the description if they provided it.
        if (path.options.description) {
          property.description = path.options.description;
        }

        // Add the example if they provided it.
        if (path.options.example) {
          property.example = path.options.example;
        }

        // Add the required params if needed.
        if (path.options.required) {
//          definition.required.push(name);
        }

        // Set enum values if applicable
        if (path.enumValues && path.enumValues.length > 0) {
          property.allowableValues = { valueType: 'LIST', values: path.enumValues };
        }

        // Set allowable values range if min or max is present
        if (!isNaN(path.options.min) || !isNaN(path.options.max)) {
          property.allowableValues = { valueType: 'RANGE' };
        }

        if (!isNaN(path.options.min)) {
          property.allowableValues.min = path.options.min;
        }

        if (!isNaN(path.options.max)) {
          property.allowableValues.max = path.options.max;
        }

        if (!property.type) {
          console.log('Warning: That field type is not yet supported in Swagger definitions, using "string"');
          console.log('Path name: %s.%s', definition.id, name);
          console.log('Mongoose type: %s', path.options.type);
          property.type = 'string';
        }

        // Add this property to the definition.
        definition.properties[name] = property;
      }
    });

    return definition;
  };


  // Build and return a Swagger definition for this model.

<<<<<<< HEAD
  var listPath = resource.route;
  var itemPath = listPath + '/{' + resource.modelName + 'Id}';
  var bodyDefinition = getModel(resource.model.schema);
=======
  var listPath = resourceUrl || resource.routeFixed;
  var itemPath = listPath + '/{' + resource.name + 'Id}';
  bodyDefinition = bodyDefinition || getModel(resource.model.schema);
>>>>>>> 19b9ad49

  var swagger = {
    definitions: {},
    paths: {}
  };

  // Build Swagger definitions.
  swagger.definitions[resource.modelName] = bodyDefinition;
  swagger.definitions[resource.modelName + 'List'] = {
    type: 'array',
      items: {
        $ref: '#/definitions/' + resource.modelName,
      }
  };

  // Build Swagger paths
  var methods = resource.methods;


  // INDEX and POST listPath
  if (methods.indexOf('index') > -1 || methods.indexOf('post') > -1) swagger.paths[listPath] = {};

  // INDEX of listPath
  if (methods.indexOf('index') > -1) {
    swagger.paths[listPath].get = {
      tags: [resource.name],
      summary: 'List multiple ' + resource.modelName + ' resources.',
      description: 'This operation allows you to list and search for ' + resource.modelName + ' resources provided query arguments.',
      operationId: 'get' + resource.modelName + 's',
      responses: {
        401: {
          description: 'Unauthorized.'
        },
        200: {
          description: 'Resource(s) found.  Returned as array.',
          schema: {
            $ref: "#/definitions/" + resource.modelName + "List"
          }
        }
      },
      parameters: [
        {
          name: 'skip',
          in: 'query',
          description: 'How many records to skip when listing. Used for pagination.',
          required: false,
          type: 'integer',
          default: 0
        },
        {
          name: 'limit',
          in: 'query',
          description: 'How many records to limit the output.',
          required: false,
          type: 'integer',
          default: 10
        },
        //{
        //  name: 'count',
        //  in: 'query',
        //  description: 'Set to true to return the number of records instead of the documents.',
        //  type: 'boolean',
        //  required: false,
        //  default: false
        //},
        {
          name: 'sort',
          in: 'query',
          description: 'Which fields to sort the records on.',
          type: 'string',
          required: false,
          default: ''
        },
        {
          name: 'select',
          in: 'query',
          description: 'Select which fields will be returned by the query.',
          type: 'string',
          required: false,
          default: ''
        },
        {
          name: 'populate',
          in: 'query',
          description: 'Select which fields will be fully populated with the reference.',
          type: 'string',
          required: false,
          default: ''
        }
      ]

    };
    addNestedIdParameter(resource, swagger.paths[listPath].get.parameters)

  }

  // POST listPath.
  if (methods.indexOf('post') > -1) {
    swagger.paths[listPath].post = {
      tags: [resource.name],
      summary: 'Create a new ' + resource.modelName,
      description: 'Create a new ' + resource.modelName,
      operationId: 'create' + resource.modelName,
      responses: {
        401: {
          description: 'Unauthorized.  Note that anonymous submissions are *enabled* by default.'
        },
        400: {
          description: 'An error has occured trying to create the resource.'
        },
        201: {
          description: 'The resource has been created.'
        }
      },
      parameters: [
        {
          in: 'body',
          name: 'body',
          description: 'Data used to create a new ' + resource.modelName,
          required: true,
          schema: {
            $ref: "#/definitions/" + resource.modelName
          }
        }
      ]
    };
    addNestedIdParameter(resource, swagger.paths[listPath].post.parameters)

  }

  // The resource path for this resource.
  if (methods.indexOf('get') > -1 ||
    methods.indexOf('put') > -1 ||
    methods.indexOf('delete') > -1) swagger.paths[itemPath] = {};

  // GET itemPath.
  if (methods.indexOf('get') > -1) {
    swagger.paths[itemPath].get = {
      tags: [resource.name],
      summary: 'Return a specific ' + resource.name + ' instance.',
      description: 'Return a specific ' + resource.name + ' instance.',
      operationId: 'get' + resource.modelName,
      responses: {
        500: {
          description: 'An error has occurred.'
        },
        404: {
          description: 'Resource not found'
        },
        401: {
          description: 'Unauthorized.'
        },
        200: {
          description: 'Resource found',
          schema: {
            $ref: "#/definitions/" + resource.modelName
          }
        }
      },
      parameters: [
        {
          name: resource.modelName + 'Id',
          in: 'path',
          description: 'The ID of the ' + resource.name + ' that will be retrieved.',
          required: true,
          type: 'string'
        }
      ]
    };
    addNestedIdParameter(resource, swagger.paths[itemPath].get.parameters)

  }

  // PUT itemPath
  if (methods.indexOf('put') > -1) {
    swagger.paths[itemPath].put = {
      tags: [resource.name],
      summary: 'Update a specific ' + resource.name + ' instance.',
      description: 'Update a specific ' + resource.name + ' instance.',
      operationId: 'update' + resource.modelName,
      responses: {
        500: {
          description: 'An error has occurred.'
        },
        404: {
          description: 'Resource not found'
        },
        401: {
          description: 'Unauthorized.'
        },
        400: {
          description: 'Resource could not be updated.'
        },
        200: {
          description: 'Resource updated',
          schema: {
            $ref: "#/definitions/" + resource.modelName
          }
        }
      },
      parameters: [
        {
          name: resource.modelName + 'Id',
          in: 'path',
          description: 'The ID of the ' + resource.name + ' that will be updated.',
          required: true,
          type: 'string'
        },
        {
          in: 'body',
          name: 'body',
          description: 'Data used to update ' + resource.modelName,
          required: true,
          schema: {
            $ref: "#/definitions/" + resource.modelName
          }
        }
      ]
    };
    addNestedIdParameter(resource, swagger.paths[itemPath].put.parameters)

  }

  // DELETE itemPath
  if (methods.indexOf('delete') > -1) {
    swagger.paths[itemPath].delete = {
      tags: [resource.name],
      summary: 'Delete a specific ' + resource.name,
      description: 'Delete a specific ' + resource.name,
      operationId: 'delete' + resource.modelName,
      responses: {
        500: {
          description: 'An error has occurred.'
        },
        404: {
          description: 'Resource not found'
        },
        401: {
          description: 'Unauthorized.'
        },
        400: {
          description: 'Resource could not be deleted.'
        },
        204: {
          description: 'Resource was deleted'
        }
      },
      parameters: [
        {
          name: resource.modelName + 'Id',
          in: 'path',
          description: 'The ID of the ' + resource.name + ' that will be deleted.',
          required: true,
          type: 'string'
        }
      ]
    };
    addNestedIdParameter(resource, swagger.paths[itemPath].delete.parameters)

  }

  // Return the swagger definition for this resource.
  return swagger;
};<|MERGE_RESOLUTION|>--- conflicted
+++ resolved
@@ -184,15 +184,9 @@
 
   // Build and return a Swagger definition for this model.
 
-<<<<<<< HEAD
-  var listPath = resource.route;
+  var listPath = resource.routeFixed;
   var itemPath = listPath + '/{' + resource.modelName + 'Id}';
-  var bodyDefinition = getModel(resource.model.schema);
-=======
-  var listPath = resourceUrl || resource.routeFixed;
-  var itemPath = listPath + '/{' + resource.name + 'Id}';
-  bodyDefinition = bodyDefinition || getModel(resource.model.schema);
->>>>>>> 19b9ad49
+  bodyDefinition = getModel(resource.model.schema);
 
   var swagger = {
     definitions: {},
