'use strict';

var _ = require('lodash');
var paginate = require('node-paginate-anything');
var jsonpatch = require('fast-json-patch');
var middleware = require( 'composable-middleware');
var debug = {
  query: require('debug')('resourcejs:query'),
  index: require('debug')('resourcejs:index'),
  put: require('debug')('resourcejs:put'),
  post: require('debug')('resourcejs:post'),
  delete: require('debug')('resourcejs:delete'),
  respond: require('debug')('resourcejs:respond')
};

class Resource {
  constructor(app, route, modelName, model) {
    this.app = app;
    this.name = modelName.toLowerCase();
    this.model = model;
    this.modelName = modelName;
    this.route = route + '/' + this.name;
    this.methods = [];
    this._swagger = null;
  }

  /**
   * Maintain reverse compatibility.
   *
   * @param app
   * @param method
   * @param path
   * @param callback
   * @param last
   * @param options
   */
  register(app, method, path, callback, last, options) {
    this.app = app;
    return this._register(method, path, callback, last, options);
  }

  /**
   * Register a new callback but add before and after options to the middleware.
   *
   * @param method
   * @param path
   * @param callback
   * @param last
   * @param options
   */
  _register(method, path, callback, last, options) {
    var mw = middleware();
    var len, i;

    // The before middleware.
    if (options && options.before) {
      var before = [].concat(options.before);
      for (len = before.length, i=0; i<len; ++i) {
        mw.use(before[i].bind(this));
      }
    }
    mw.use(callback.bind(this));

    // The after middleware.
    if (options && options.after) {
      var after = [].concat(options.after);
      for (len = after.length, i=0; i<len; ++i) {
        mw.use(after[i].bind(this));
      }
    }
    mw.use(last.bind(this));

    // Add a fallback error handler.
    mw.use((err, req, res, next) => {
      if (err) {
        res.status(500).json({
          status: 500,
          message: err.message || err
        });
      }
      else {
        return next();
      }
    });

    // Declare the resourcejs object on the app.
    if (!this.app.resourcejs) {
      this.app.resourcejs = {};
    }

    if (!this.app.resourcejs[path]) {
      this.app.resourcejs[path] = {};
    }

    // Add these methods to resourcejs object in the app.
    this.app.resourcejs[path][method] = mw;

    // Apply these callbacks to the application.
    this.app[method](path, mw);
  }

  /**
   * Sets the different responses and calls the next middleware for
   * execution.
   *
   * @param res
   *   The response to send to the client.
   * @param next
   *   The next middleware
   */
  respond(req, res, next) {
    if (req.noResponse || res.headerSent || res.headersSent) {
      debug.respond('Skipping');
      return next();
    }

    if (res.resource) {
      switch (res.resource.status) {
        case 400:
          res.status(400).json({
            status: 400,
            message: res.resource.error.message,
            errors: _.mapValues(res.resource.error.errors, function(error) {
              return _.pick(error, 'path', 'name', 'message');
            })
          });
          break;
        case 404:
          res.status(404).json({
            status: 404,
            errors: ['Resource not found']
          });
          break;
        case 500:
          res.status(500).json({
            status: 500,
            message: res.resource.error.message,
            errors: _.mapValues(res.resource.error.errors, function(error) {
              return _.pick(error, 'path', 'name', 'message');
            })
          });
          break;
        case 204:
          // Convert 204 into 200, to preserve the empty result set.
          // Update the empty response body based on request method type.
          debug.respond('204 -> ' + req.__rMethod);
          switch (req.__rMethod) {
            case 'index':
              res.status(200).json([]);
              break;
            default:
              res.status(200).json({});
              break;
          }
          break;
        default:
          res.status(res.resource.status).json(res.resource.item);
          break;
      }
    }

    next();
  }

  /**
   * Sets the response that needs to be made and calls the next middleware for
   * execution.
   *
   * @param res
   * @param resource
   * @param next
   */
  setResponse(res, resource, next) {
    res.resource = resource;
    next();
  }

  /**
   * Returns the method options for a specific method to be executed.
   * @param method
   * @param options
   * @returns {{}}
   */
  getMethodOptions(method, options) {
    if (!options) {
      options = {};
    }

    // If this is already converted to method options then return.
    if (options.methodOptions) {
      return options;
    }

    // Uppercase the method.
    method = method.charAt(0).toUpperCase() + method.slice(1).toLowerCase();
    var methodOptions = {methodOptions: true};

    // Find all of the options that may have been passed to the rest method.
    if (options.before) {
      methodOptions.before = options.before;
    }
    else if (options.hasOwnProperty('before' + method)) {
      methodOptions.before = options['before' + method];
    }

    if (options.after) {
      methodOptions.after = options.after;
    }
    else if (options.hasOwnProperty('after' + method)) {
      methodOptions.after = options['after' + method];
    }

    // Expose mongoose hooks for each method.
    _.each(['before', 'after'], function(type) {
      var path = 'hooks.' + method.toString().toLowerCase() + '.' + type;

      _.set(
        methodOptions,
        path,
        _.get(options, path, function(req, res, item, next) { return next(); })
      );
    });

    // Return the options for this method.
    return methodOptions;
  }

  /**
   * _register the whole REST api for this resource.
   *
   * @param options
   * @returns {*|null|HttpPromise}
   */
  rest(options) {
    return this
      .index(options)
      .get(options)
      .virtual(options)
      .put(options)
      .patch(options)
      .post(options)
      .delete(options);
  }

  /**
   * Returns a query parameters fields.
   *
   * @param req
   * @param name
   * @returns {*}
   */
  getParamQuery(req, name) {
    if (!req.query.hasOwnProperty(name)) {
      switch (name) {
        case 'populate':
          return '';
        default:
          return null;
      }
<<<<<<< HEAD
      return _.words(req.query[name], /[^, ]+/g).join(' ');
    },

    /**
     * Get the find query for the index.
     *
     * @param req
     * @returns {Object}
     */
    getFindQuery: function(req) {
      var findQuery = {};

      var getValue = function(value, param) {
        var parsedValue = parseInt(value, 10);

        if (param.instance === 'Number') {
          return parsedValue;
        }

        if (parsedValue) {
          return new Date(parsedValue);
        }

        // If this is a valid ISO Date, convert to date.
        // See https://stackoverflow.com/questions/3143070/javascript-regex-iso-datetime for regex.
        if (
          (typeof value === 'string') &&
          (value.match(/(\d{4}-[01]\d-[0-3]\dT[0-2]\d:[0-5]\d:[0-5]\d\.\d+([+-][0-2]\d:[0-5]\d|Z))|(\d{4}-[01]\d-[0-3]\dT[0-2]\d:[0-5]\d:[0-5]\d([+-][0-2]\d:[0-5]\d|Z))|(\d{4}-[01]\d-[0-3]\dT[0-2]\d:[0-5]\d([+-][0-2]\d:[0-5]\d|Z))/))
        ) {
          return new Date(value);
        }

        return value;
=======
    }
    return _.uniq(_.words(req.query[name], /[^, ]+/g)).join(' ');
  }

  /**
   * Get the find query for the index.
   *
   * @param req
   * @returns {Object}
   */
  getFindQuery(req) {
    var findQuery = {};

    var getValue = function(value, param) {
      if (param.instance === 'Number') {
        return parseInt(value, 10)
>>>>>>> b1f665ea
      }
      // If this is a valid ISO Date, convert to date.
      // See https://stackoverflow.com/questions/3143070/javascript-regex-iso-datetime for regex.
      if (
        (typeof value === 'string') &&
        (value.match(/(\d{4}-[01]\d-[0-3]\dT[0-2]\d:[0-5]\d:[0-5]\d\.\d+([+-][0-2]\d:[0-5]\d|Z))|(\d{4}-[01]\d-[0-3]\dT[0-2]\d:[0-5]\d:[0-5]\d([+-][0-2]\d:[0-5]\d|Z))|(\d{4}-[01]\d-[0-3]\dT[0-2]\d:[0-5]\d([+-][0-2]\d:[0-5]\d|Z))/))
      ) {
        return new Date(value);
      }
      return value;
    }

    // Get the filters and omit the limit, skip, select, and sort.
    var filters = _.omit(req.query, 'limit', 'skip', 'select', 'sort', 'populate');

    // Iterate through each filter.
    _.each(filters, (value, name) => {

      // Get the filter object.
      var filter = _.zipObject(['name', 'selector'], name.split('__'));

      // See if this parameter is defined in our model.
      var param = this.model.schema.paths[filter.name.split('.')[0]];
      if (param) {

        // See if there is a selector.
        if (filter.selector) {

          // See if this selector is a regular expression.
          if (filter.selector === 'regex') {

            // Set the regular expression for the filter.
            var parts = value.match(/\/?([^/]+)\/?([^/]+)?/);
            var regex = null;
            try {
              regex = new RegExp(parts[1], (parts[2] || 'i'));
            }
            catch (err) {
              debug.query(err);
              regex = null;
            }
            if (regex) {
              findQuery[filter.name] = regex;
            }
            return;
          }
          else {
            // Init the filter.
            if (!findQuery.hasOwnProperty(filter.name)) {
              findQuery[filter.name] = {};
            }

            if (filter.selector === 'exists') {
              value = ((value === 'true') || (value === '1')) ? true : value;
              value = ((value === 'false') || (value === '0')) ? false : value;
              value = !!value;
            }
            // Special case for in filter with multiple values.
            else if ((_.indexOf(['in', 'nin'], filter.selector) !== -1)) {
              value = value.split(',');
              _.map(value, function(item) {
                return getValue(item, param);
              });
            }
            else {
              // Set the selector for this filter name.
              value = getValue(value, param);
            }

            findQuery[filter.name]['$' + filter.selector] = value;
            return;
          }
        }
        else {
          // Set the find query to this value.
          value = getValue(value, param);
          findQuery[filter.name] = value;
          return;
        }
      }

      // Set the find query to this value.
      findQuery[filter.name] = value;
    });

    // Return the findQuery.
    return findQuery;
  }

  countQuery(query, pipeline) {
    // We cannot use aggregation if mongoose special options are used... like populate.
    if (!_.isEmpty(query._mongooseOptions) || !pipeline) {
      return query;
    }
    let stages = [{$match: query.getQuery()}];
    stages = stages.concat(pipeline);
    stages.push({$count: 'total'});
    return {
      count: (cb) => {
        query.model.aggregate(stages).exec((err, items) => {
          if (err) {
            return cb(err);
          }
          return cb(null, items.length ? items[0].total : 0);
        });
      }
    };
  }

  indexQuery(query, pipeline) {
    // We cannot use aggregation if mongoose special options are used... like populate.
    if (!_.isEmpty(query._mongooseOptions) || !pipeline) {
      return query;
    }
    let stages = [{$match: query.getQuery()}];

    // Add the model pipeline.
    stages = stages.concat(pipeline);

    if (_.has(query, 'options.sort') && !_.isEmpty(query.options.sort)) {
      stages.push({$sort: query.options.sort});
    }
    if (_.has(query, 'options.skip')) {
      stages.push({$skip: query.options.skip});
    }
    if (_.has(query, 'options.limit')) {
      stages.push({$limit: query.options.limit});
    }
    if (!_.isEmpty(query._fields)) {
      stages.push({$project: query._fields});
    }
    return query.model.aggregate(stages);
  }

  /**
   * The index for a resource.
   *
   * @param options
   */
  index(options) {
    options = this.getMethodOptions('index', options);
    this.methods.push('index');
    this._register('get', this.route, (req, res, next) => {
      // Store the internal method for response manipulation.
      req.__rMethod = 'index';

      // Allow before handlers the ability to disable resource CRUD.
      if (req.skipResource) { return next(); }

      // Get the find query.
      var findQuery = this.getFindQuery(req);

      // Get the query object.
      var countQuery = req.countQuery || req.modelQuery || req.model || this.model;
      var query = req.modelQuery || req.model || this.model;

      // First get the total count.
      this.countQuery(countQuery.find(findQuery), query.pipeline).count((err, count) => {
        if (err) {
          debug.index(err);
          return this.setResponse.call(this, res, {status: 500, error: err}, next);
        }

        // Get the default limit.
        var defaults = {limit: 10, skip: 0};
        var reqQuery = _.mapValues(_.defaults(_.pick(req.query, 'limit', 'skip'), defaults), function(value, key) {
          value = parseInt(value, 10);
          return (isNaN(value) || (value < 0)) ? defaults[key] : value;
        });

        // If a skip is provided, then set the range headers.
        if (reqQuery.skip && !req.headers.range) {
          req.headers['range-unit'] = 'items';
          req.headers.range = reqQuery.skip + '-' + (reqQuery.skip + (reqQuery.limit - 1));
        }

        // Get the page range.
        var pageRange = paginate(req, res, count, reqQuery.limit) || {
          limit: reqQuery.limit,
          skip: reqQuery.skip
        };

        // Make sure that if there is a range provided in the headers, it takes precedence.
        if (req.headers.range) {
          reqQuery.limit = pageRange.limit;
          reqQuery.skip = pageRange.skip;
        }

        // Next get the items within the index.
        var queryExec = query
          .find(findQuery)
          .limit(reqQuery.limit)
          .skip(reqQuery.skip)
          .select(this.getParamQuery(req, 'select'))
          .sort(this.getParamQuery(req, 'sort'));

        // Only call populate if they provide a populate query.
        var populate = this.getParamQuery(req, 'populate');
        if (populate) {
          debug.index('Populate: ' + populate);
          queryExec = queryExec.populate(populate);
        }

        options.hooks.index.before.call(
          this,
          req,
          res,
          findQuery,
          () => this.indexQuery(queryExec, query.pipeline).exec((err, items) => {
            if (err) {
              debug.index(err);
              debug.index(err.name);

              if (err.name == 'CastError' && populate) {
                err.message = 'Cannot populate "' + populate + '" as it is not a reference in this resource'
                debug.index(err.message);
              }

              return this.setResponse.call(this, res, {status: 500, error: err}, next);
            }

            debug.index(items);
            options.hooks.index.after.call(
              this,
              req,
              res,
              items,
              this.setResponse.bind(this, res, {status: res.statusCode, item: items}, next)
            );
          })
        )
      });
    }, this.respond.bind(this), options);
    return this;
  }

  /**
   * Register the GET method for this resource.
   */
  get(options) {
    options = this.getMethodOptions('get', options);
    this.methods.push('get');
    this._register('get', this.route + '/:' + this.name + 'Id', function(req, res, next) {
      // Store the internal method for response manipulation.
      req.__rMethod = 'get';
      if (req.skipResource) {
        return next();
      }

      var query = req.modelQuery || req.model || this.model;
      var search = {'_id': req.params[this.name + 'Id']};

      options.hooks.get.before.call(
        this,
        req,
        res,
        search,
        query.findOne.bind(query, search, (err, item) => {
          if (err) return this.setResponse.call(this, res, {status: 500, error: err}, next);
          if (!item) return this.setResponse.call(this, res, {status: 404}, next);

          return options.hooks.get.after.call(
            this,
            req,
            res,
            item,
            this.setResponse.bind(this, res, {status: 200, item: item}, next)
          );
        })
      );
    }, this.respond.bind(this), options);
    return this;
  }

  /**
   * Virtual (GET) method. Returns a user-defined projection (typically an aggregate result)
   * derived from this resource
   */
  virtual(options) {
    options = this.getMethodOptions('virtual', options);
    this.methods.push('virtual');
    var path = (options.path === undefined) ? this.path : options.path;
    this._register('get', this.route + '/virtual/' + path, function(req, res, next) {
      // Store the internal method for response manipulation.
      req.__rMethod = 'virtual';

      if (req.skipResource) { return next(); }
      var query = req.modelQuery || req.model;
      query.exec((err, item) => {
        if (err) return this.setResponse(res, {status: 500, error: err}, next);
        if (!item) return this.setResponse(res, {status: 404}, next);
        return this.setResponse(res, {status: 200, item: item}, next);
      });
    }, this.respond.bind(this), options);
    return this;
  }

  /**
   * Post (Create) a new item
   */
  post(options) {
    options = this.getMethodOptions('post', options);
    this.methods.push('post');
    this._register('post', this.route, (req, res, next) => {
      // Store the internal method for response manipulation.
      req.__rMethod = 'post';

      if (req.skipResource) {
        debug.post('Skipping Resource');
        return next();
      }

      var Model = req.model || this.model;
      var model = new Model(req.body);
      options.hooks.post.before.call(
        this,
        req,
        res,
        req.body,
        model.save.bind(model, (err, item) => {
          if (err) {
            debug.post(err);
            return this.setResponse.call(this, res, {status: 400, error: err}, next);
          }

          debug.post(item);
          // Trigger any after hooks before responding.
          return options.hooks.post.after.call(
            this,
            req,
            res,
            item,
            this.setResponse.bind(this, res, {status: 201, item: item}, next)
          );
        })
      );
    }, this.respond.bind(this), options);
    return this;
  }

  /**
   * Put (Update) a resource.
   */
  put(options) {
    options = this.getMethodOptions('put', options);
    this.methods.push('put');
    this._register('put', this.route + '/:' + this.name + 'Id', function(req, res, next) {
      // Store the internal method for response manipulation.
      req.__rMethod = 'put';

      if (req.skipResource) {
        debug.put('Skipping Resource');
        return next();
      }

      // Remove __v field
      var update = _.omit(req.body, '__v');
      var query = req.modelQuery || req.model || this.model;

      query.findOne({_id: req.params[this.name + 'Id']}, (err, item) => {
        if (err) {
          debug.put(err);
          return this.setResponse.call(this, res, {status: 500, error: err}, next);
        }
        if (!item) {
          debug.put('No ' + this.name + ' found with ' + this.name + 'Id: ' + req.params[this.name + 'Id']);
          return this.setResponse.call(this, res, {status: 404}, next);
        }

        item.set(update);
        options.hooks.put.before.call(
          this,
          req,
          res,
          item,
          item.save.bind(item, (err, item) => {
            if (err) {
              debug.put(err);
              return this.setResponse.call(this, res, {status: 400, error: err}, next);
            }

            debug.put(JSON.stringify(item));
            return options.hooks.put.after.call(
              this,
              req,
              res,
              item,
              this.setResponse.bind(this, res, {status: 200, item: item}, next)
            );
          })
        );
      });
    }, this.respond.bind(this), options);
    return this;
  }

  /**
   * Patch (Partial Update) a resource.
   */
  patch(options) {
    options = this.getMethodOptions('patch', options);
    this.methods.push('patch');
    this._register('patch', this.route + '/:' + this.name + 'Id', function(req, res, next) {
      // Store the internal method for response manipulation.
      req.__rMethod = 'patch';

      if (req.skipResource) { return next(); }
      var query = req.modelQuery || req.model || this.model;
      query.findOne({'_id': req.params[this.name + 'Id']}, (err, item) => {
        if (err) return this.setResponse(res, {status: 500, error: err}, next);
        if (!item) return this.setResponse(res, {status: 404, error: err}, next);
        var patches = req.body;
        try {
          for (var len = patches.length, i=0; i<len; ++i) {
            var patch = patches[i];
            if(patch.op === 'test'){
              var success = jsonpatch.applyPatch(item, [].concat(patch), true);
              if(!success || !success.length){
                return this.setResponse(res, {
                  status: 412,
                  name: 'Precondition Failed',
                  message: 'A json-patch test op has failed. No changes have been applied to the document',
                  item: item,
                  patch: patch
                }, next);
              }
            }
          }
          jsonpatch.applyPatch(item, patches, true);
        } catch(err) {
          if (err && err.name === 'TEST_OPERATION_FAILED') {
            return this.setResponse(res, {
              status: 412,
              name: 'Precondition Failed',
              message: 'A json-patch test op has failed. No changes have been applied to the document',
              item: item,
              patch: patch
            }, next);
          }

          if (err) return this.setResponse(res, {status: 500, item: item, error: err}, next);
        }
        item.save((err, item) => {
          if (err) return this.setResponse(res, {status: 400, error: err}, next);
          return this.setResponse(res, {status: 200, item: item}, next);
        });
      });
    }, this.respond.bind(this), options);
    return this;
  }

  /**
   * Delete a resource.
   */
  delete(options) {
    options = this.getMethodOptions('delete', options);
    this.methods.push('delete');
    this._register('delete', this.route + '/:' + this.name + 'Id', function(req, res, next) {
      // Store the internal method for response manipulation.
      req.__rMethod = 'delete';

      if (req.skipResource) {
        debug.delete('SKipping Resource');
        return next();
      }

      var query = req.modelQuery || req.model || this.model;
      query.findOne({'_id': req.params[this.name + 'Id']}, (err, item) => {
        if (err) {
          debug.delete(err);
          return this.setResponse.call(this, res, {status: 500, error: err}, next);
        }
        if (!item) {
          debug.delete('No ' + this.name + ' found with ' + this.name + 'Id: ' + req.params[this.name + 'Id']);
          return this.setResponse.call(this, res, {status: 404, error: err}, next);
        }
        if (req.skipDelete) {
          return this.setResponse.call(this, res, {status: 204, item: item, deleted: true}, next);
        }

        options.hooks.delete.before.call(
          this,
          req,
          res,
          item,
          query.remove.bind(query, {_id: item._id}, (err) => {
            if (err) {
              debug.delete(err);
              return this.setResponse.call(this, res, {status: 400, error: err}, next);
            }

            debug.delete(item);
            options.hooks.delete.after.call(
              this,
              req,
              res,
              item,
              this.setResponse.bind(this, res, {status: 204, item: item, deleted: true}, next)
            );
          })
        );
      });
    }, this.respond.bind(this), options);
    return this;
  }

  /**
   * Returns the swagger definition for this resource.
   */
  swagger(resetCache) {
    resetCache = resetCache || false;
    if (!this.__swagger || resetCache) {
      this.__swagger = require('./Swagger')(this);
    }
    return this.__swagger;
  }
}

// Make sure to create a new instance of the Resource class.
let ResourceFactory = function(app, route, modelName, model) {
  return new Resource(app, route, modelName, model);
};

ResourceFactory.Resource = Resource;
module.exports = ResourceFactory;<|MERGE_RESOLUTION|>--- conflicted
+++ resolved
@@ -257,41 +257,6 @@
         default:
           return null;
       }
-<<<<<<< HEAD
-      return _.words(req.query[name], /[^, ]+/g).join(' ');
-    },
-
-    /**
-     * Get the find query for the index.
-     *
-     * @param req
-     * @returns {Object}
-     */
-    getFindQuery: function(req) {
-      var findQuery = {};
-
-      var getValue = function(value, param) {
-        var parsedValue = parseInt(value, 10);
-
-        if (param.instance === 'Number') {
-          return parsedValue;
-        }
-
-        if (parsedValue) {
-          return new Date(parsedValue);
-        }
-
-        // If this is a valid ISO Date, convert to date.
-        // See https://stackoverflow.com/questions/3143070/javascript-regex-iso-datetime for regex.
-        if (
-          (typeof value === 'string') &&
-          (value.match(/(\d{4}-[01]\d-[0-3]\dT[0-2]\d:[0-5]\d:[0-5]\d\.\d+([+-][0-2]\d:[0-5]\d|Z))|(\d{4}-[01]\d-[0-3]\dT[0-2]\d:[0-5]\d:[0-5]\d([+-][0-2]\d:[0-5]\d|Z))|(\d{4}-[01]\d-[0-3]\dT[0-2]\d:[0-5]\d([+-][0-2]\d:[0-5]\d|Z))/))
-        ) {
-          return new Date(value);
-        }
-
-        return value;
-=======
     }
     return _.uniq(_.words(req.query[name], /[^, ]+/g)).join(' ');
   }
@@ -308,7 +273,6 @@
     var getValue = function(value, param) {
       if (param.instance === 'Number') {
         return parseInt(value, 10)
->>>>>>> b1f665ea
       }
       // If this is a valid ISO Date, convert to date.
       // See https://stackoverflow.com/questions/3143070/javascript-regex-iso-datetime for regex.
