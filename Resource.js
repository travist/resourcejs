var _ = require('lodash');
var mongoose = require('mongoose');
var paginate = require('node-paginate-anything');
var patcher = require('mongoose-json-patch');

module.exports = function(app, route, modelName, model) {

  // Create the name of the resource.
  var name = modelName.toLowerCase();

  // Return the object that defines this resource.
  return {

    /**
     * The model for this resource.
     */
    model: model,

    /**
     * The name of the model.
     */
    modelName: modelName,

    /**
     * The name of this resource.
     */
    name: name,

    /**
     * The route for this model.
     */
    route: route + '/' + name,

    /**
     * The methods that are exposed to this resource.
     */
    methods: [],

    /**
     * The swagger cache.
     */
    __swagger: null,

    /**
     * Register a new callback but add before and after options to the
     * middleware.
     *
     * @param path
     * @param callback
     * @param options
     * @returns {*[]}
     */
    register: function(path, callback, last, options) {
      var args = [path];
      if (options && options.before) {
        args.push(options.before.bind(this));
      }

      args.push(callback.bind(this));

      if (options && options.after) {
        args.push(options.after.bind(this));
      }
<<<<<<< HEAD

=======
      args.push(last.bind(this));
>>>>>>> 4db96f1d
      return args;
    },

    /**
     * The different responses.
     * @param res
     *   The response to send to the client.
     *
     * @returns {{status: number, error: string}}
     */
    respond: function(res) {
      if (res.resource) {
        switch (res.resource.status) {
          case 400:
            return res.status(400).json({
              status: 400,
              message: res.resource.error.message,
              errors: _.mapValues(res.resource.error.errors, function(error) {
                return _.pick(error, 'path', 'name', 'message');
              })
            });
          case 404:
            return res.status(404).json({
              status: 404,
              errors: ['Resource not found']
            });
          case 500:
            return res.status(500).json({
              status: 500,
              message: res.resource.error.message,
              errors: _.mapValues(res.resource.error.errors, function(error) {
                return _.pick(error, 'path', 'name', 'message');
              })
            });
          default:
            return res.status(res.resource.status).json(res.resource.item);
        }
      }
    },

    /**
     * Sets the response that needs to be made and calls the next middleware for
     * execution.
     *
     * @param res
     * @param resource
     * @param next
     */
    setResponse: function(res, resource, next) {
      res.resource = resource;
      next();
    },

    /**
     * Returns the method options for a specific method to be executed.
     * @param method
     * @param options
     * @returns {{}}
     */
    getMethodOptions: function(method, options) {
      if (!options) return {};

      // Uppercase the method.
      method = method.charAt(0).toUpperCase() + method.slice(1).toLowerCase();
      var methodOptions = {};

      // Find all of the options that may have been passed to the rest method.
      if (options.before) {
        methodOptions.before = options.before;
      }
      else if (options.hasOwnProperty('before' + method)) {
        methodOptions.before = options['before' + method];
      }

      if (options.after) {
        methodOptions.after = options.after;
      }
      else if (options.hasOwnProperty('after' + method)) {
        methodOptions.after = options['after' + method];
      }

      // Return the options for this method.
      return methodOptions;
    },

    /**
     * Register the whole REST api for this resource.
     *
     * @param options
     * @returns {*|null|HttpPromise}
     */
    rest: function(options) {
      return this
        .index(this.getMethodOptions('index', options))
        .get(this.getMethodOptions('get', options))
        .put(this.getMethodOptions('put', options))
        .patch(this.getMethodOptions('patch', options))
        .post(this.getMethodOptions('post', options))
        .delete(this.getMethodOptions('delete', options));
    },

    /**
     * Returns a query parameters fields.
     *
     * @param req
     * @param name
     * @returns {*}
     */
    getParamQuery: function(req, name) {
      if (!req.query.hasOwnProperty(name)) {
        return null;
      }
      return _.words(req.query[name], /[^, ]+/g).join(' ');
    },

    /**
     * Get the find query for the index.
     *
     * @param req
     * @returns {Object}
     */
    getFindQuery: function(req) {
      var findQuery = {};

      // Get the filters and omit the limit, skip, select, and sort.
      var filters = _.omit(req.query, 'limit', 'skip', 'select', 'sort');

      // Iterate through each filter.
      _.each(filters, function(value, name) {

        // Get the filter object.
        var filter = _.zipObject(['name', 'selector'], _.words(name, /[^,_ ]+/g));

        // See if this parameter is defined in our model.
        var param = this.model.schema.paths[filter.name];
        if (param) {

          // See if there is a selector.
          if (filter.selector) {

            // See if this selector is a regular expression.
            if (filter.selector == 'regex') {

              // Set the regular expression for the filter.
              var parts = value.match(/\/?([^/]+)\/?([^/]+)?/);
              findQuery[filter.name] = new RegExp(parts[1], parts[2]);
            }
            else {

              // Init the filter.
              if (!findQuery.hasOwnProperty(filter.name)) {
                findQuery[filter.name] = {};
              }

              // Set the selector for this filter name.
              value = (param.instance === 'Number') ? parseInt(value, 10) : value;
              findQuery[filter.name]['$' + filter.selector] = value;
            }
          }
          else {

            // Set the find query to this value.
            value = (param.instance === 'Number') ? parseInt(value, 10) : value;
            findQuery[filter.name] = value;
          }
        }
      }.bind(this));

      // Return the findQuery.
      return findQuery;
    },

    /**
     * The index for a resource.
     *
     * @param options
     */
    index: function(options) {
      this.methods.push('index');
      app.get.apply(app, this.register(this.route, function(req, res, next) {

        // Get the find query.
        var findQuery = this.getFindQuery(req);

        // Get the query object.
        var query = req.modelQuery || this.model;

        // First get the total count.
        query.find(findQuery).count(function(err, count) {
          if (err) return this.setResponse(res, {status: 500, error: err}, next);

          // Get the default limit.
          var defaultLimit = req.query.limit || 10;
          defaultLimit = parseInt(defaultLimit, 10);

          // If a skip is provided, then set the range headers.
          if (req.query.skip && !req.headers.range) {
            var defaultSkip = parseInt(req.query.skip, 10);
            req.headers['range-unit'] = 'items';
            req.headers.range = defaultSkip + '-' + (defaultSkip + (defaultLimit - 1));
          }

          // Get the page range.
          var pageRange = paginate(req, res, count, defaultLimit) || {
            limit: 10,
            skip: 0
          };

          // Next get the items within the index.
          query
            .find(findQuery)
            .limit(req.query.hasOwnProperty('limit') ? req.query.limit : pageRange.limit)
            .skip(req.query.hasOwnProperty('skip') ? req.query.skip : pageRange.skip)
            .select(this.getParamQuery(req, 'select'))
            .sort(this.getParamQuery(req, 'sort'))
            .exec(function(err, items) {
<<<<<<< HEAD
              if (err) return this.respond(res, 500, err);
              res.locals.items = items;
              next();
              res.status(res.statusCode).json(items);
=======
              if (err) return this.setResponse(res, {status: 500, error: err}, next);
              return this.setResponse(res, {status: res.statusCode, item: items}, next);
>>>>>>> 4db96f1d
            }.bind(this));
        }.bind(this));
      }, function(req, res) {
        this.respond(res);
      }, options));
      return this;
    },

    /**
     * Register the GET method for this resource.
     */
    get: function(options) {
      this.methods.push('get');
      app.get.apply(app, this.register(this.route + '/:' + this.name + 'Id', function(req, res, next) {
        var query = req.modelQuery || this.model;
        query.findOne({"_id": req.params[this.name + 'Id']}, function(err, item) {
<<<<<<< HEAD
          if (err) return this.respond(res, 500, err);
          if (!item) return this.respond(res, 404);
          res.locals.item = item;
          next();
          res.json(item);
=======
          if (err) return this.setResponse(res, {status: 500, error: err}, next);
          if (!item) return this.setResponse(res, {status: 404}, next);
          return this.setResponse(res, {status: 200, item: item}, next);
>>>>>>> 4db96f1d
        }.bind(this));
      }, function(req, res) {
        this.respond(res);
      }, options));
      return this;
    },

    /**
     * Post (Create) a new item
     */
    post: function(options) {
      this.methods.push('post');
      app.post.apply(app, this.register(this.route, function(req, res, next) {
        this.model.create(req.body, function(err, item) {
<<<<<<< HEAD
          if (err) return this.respond(res, 400, err);
          res.locals.item = item;
          next();
          res.status(201).json(item);
=======
          if (err) return this.setResponse(res, {status: 400, error: err}, next);
          return this.setResponse(res, {status: 201, item: item}, next);
>>>>>>> 4db96f1d
        }.bind(this));
      }, function(req, res) {
        this.respond(res);
      }, options));
      return this;
    },

    /**
     * Put (Update) a resource.
     */
    put: function(options) {
      this.methods.push('put');
      app.put.apply(app, this.register(this.route + '/:' + this.name + 'Id', function(req, res, next) {
        var query = req.modelQuery || this.model;
        query.findOne({"_id": req.params[this.name + 'Id']}, function(err, item) {
          if (err) return this.setResponse(res, {status: 500, error: err}, next);
          if (!item) return this.setResponse(res, {status: 404}, next);
          item.set(req.body);
          item.save(function (err, item) {
<<<<<<< HEAD
            if (err) return this.respond(res, 400, err);
            res.locals.item = item;
            next();
            res.json(item);
          }.bind(this));
        }.bind(this));
      }, options));
      return this;
    },

    /**
     * Patch (Partial Update) a resource.
     */
    patch: function(options) {
      this.methods.push('patch');
      app.patch.apply(app, this.register(this.route + '/:' + this.name + 'Id', function(req, res, next) {
        var query = req.modelQuery || this.model;
        query.findOne({"_id": req.params[this.name + 'Id']}, function(err, item) {
          if (err) return this.respond(res, 500, err);
          if (!item) return this.respond(res, 404);
          var patches = req.body
          item.patch(patches, function (err) {
            if (err) return this.respond(res, 400, err);
            res.locals.item = item;
            next();
            res.json(item);
=======
            if (err) return this.setResponse(res, {status: 400, error: err}, next);
            return this.setResponse(res, {status: 200, item: item}, next);
>>>>>>> 4db96f1d
          }.bind(this));
        }.bind(this));
      }, function(req, res) {
        this.respond(res);
      }, options));
      return this;
    },

    /**
     * Delete a resource.
     */
    delete: function(options) {
      this.methods.push('delete');
      app.delete.apply(app, this.register(this.route + '/:' + this.name + 'Id', function(req, res, next) {
        var query = req.modelQuery || this.model;
        query.findOne({"_id": req.params[this.name + 'Id']}, function(err, item) {
          if (err) return this.setResponse(res, {status: 500, error: err}, next);
          if (!item) return this.setResponse(res, {status: 404, error: err}, next);
          item.remove(function (err, item) {
<<<<<<< HEAD
            if (err) return this.respond(res, 400, err);
            res.locals.item = item;
            next();
            res.status(204).json();
=======
            if (err) return this.setResponse(res, {status: 400, error: err}, next);
            return this.setResponse(res, {status: 204, item: 'deleted'}, next);
>>>>>>> 4db96f1d
          }.bind(this));
        }.bind(this));
      }, function(req, res) {
        this.respond(res);
      }, options));
      return this;
    },

    /**
     * Returns the swagger definition for this resource.
     */
    swagger: function() {
      if (!this.__swagger) {
        this.__swagger = require('./Swagger')(this);
      }
      return this.__swagger;
    }
  };
};<|MERGE_RESOLUTION|>--- conflicted
+++ resolved
@@ -1,7 +1,6 @@
 var _ = require('lodash');
 var mongoose = require('mongoose');
 var paginate = require('node-paginate-anything');
-var patcher = require('mongoose-json-patch');
 
 module.exports = function(app, route, modelName, model) {
 
@@ -61,11 +60,9 @@
       if (options && options.after) {
         args.push(options.after.bind(this));
       }
-<<<<<<< HEAD
-
-=======
+
       args.push(last.bind(this));
->>>>>>> 4db96f1d
+
       return args;
     },
 
@@ -282,15 +279,8 @@
             .select(this.getParamQuery(req, 'select'))
             .sort(this.getParamQuery(req, 'sort'))
             .exec(function(err, items) {
-<<<<<<< HEAD
-              if (err) return this.respond(res, 500, err);
-              res.locals.items = items;
-              next();
-              res.status(res.statusCode).json(items);
-=======
               if (err) return this.setResponse(res, {status: 500, error: err}, next);
               return this.setResponse(res, {status: res.statusCode, item: items}, next);
->>>>>>> 4db96f1d
             }.bind(this));
         }.bind(this));
       }, function(req, res) {
@@ -307,17 +297,9 @@
       app.get.apply(app, this.register(this.route + '/:' + this.name + 'Id', function(req, res, next) {
         var query = req.modelQuery || this.model;
         query.findOne({"_id": req.params[this.name + 'Id']}, function(err, item) {
-<<<<<<< HEAD
-          if (err) return this.respond(res, 500, err);
-          if (!item) return this.respond(res, 404);
-          res.locals.item = item;
-          next();
-          res.json(item);
-=======
           if (err) return this.setResponse(res, {status: 500, error: err}, next);
           if (!item) return this.setResponse(res, {status: 404}, next);
           return this.setResponse(res, {status: 200, item: item}, next);
->>>>>>> 4db96f1d
         }.bind(this));
       }, function(req, res) {
         this.respond(res);
@@ -332,15 +314,8 @@
       this.methods.push('post');
       app.post.apply(app, this.register(this.route, function(req, res, next) {
         this.model.create(req.body, function(err, item) {
-<<<<<<< HEAD
-          if (err) return this.respond(res, 400, err);
-          res.locals.item = item;
-          next();
-          res.status(201).json(item);
-=======
           if (err) return this.setResponse(res, {status: 400, error: err}, next);
           return this.setResponse(res, {status: 201, item: item}, next);
->>>>>>> 4db96f1d
         }.bind(this));
       }, function(req, res) {
         this.respond(res);
@@ -360,11 +335,8 @@
           if (!item) return this.setResponse(res, {status: 404}, next);
           item.set(req.body);
           item.save(function (err, item) {
-<<<<<<< HEAD
-            if (err) return this.respond(res, 400, err);
-            res.locals.item = item;
-            next();
-            res.json(item);
+            if (err) return this.setResponse(res, {status: 400, error: err}, next);
+            return this.setResponse(res, {status: 200, item: item}, next);
           }.bind(this));
         }.bind(this));
       }, options));
@@ -383,14 +355,8 @@
           if (!item) return this.respond(res, 404);
           var patches = req.body
           item.patch(patches, function (err) {
-            if (err) return this.respond(res, 400, err);
-            res.locals.item = item;
-            next();
-            res.json(item);
-=======
             if (err) return this.setResponse(res, {status: 400, error: err}, next);
             return this.setResponse(res, {status: 200, item: item}, next);
->>>>>>> 4db96f1d
           }.bind(this));
         }.bind(this));
       }, function(req, res) {
@@ -410,15 +376,8 @@
           if (err) return this.setResponse(res, {status: 500, error: err}, next);
           if (!item) return this.setResponse(res, {status: 404, error: err}, next);
           item.remove(function (err, item) {
-<<<<<<< HEAD
-            if (err) return this.respond(res, 400, err);
-            res.locals.item = item;
-            next();
-            res.status(204).json();
-=======
             if (err) return this.setResponse(res, {status: 400, error: err}, next);
             return this.setResponse(res, {status: 204, item: 'deleted'}, next);
->>>>>>> 4db96f1d
           }.bind(this));
         }.bind(this));
       }, function(req, res) {
