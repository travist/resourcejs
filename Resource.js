--- conflicted
+++ resolved
@@ -565,35 +565,20 @@
         req,
         res,
         search,
-<<<<<<< HEAD
         () => {
           query.where(search).exec((err, item) => {
-            if (err) return this.setResponse.call(this, res, { status: 500, error: err }, next);
-            if (!item) return this.setResponse.call(this, res, { status: 404 }, next);
+            if (err) return Resource.setResponse(res, { status: 500, error: err }, next);
+            if (!item) return Resource.setResponse(res, { status: 404 }, next);
 
             return options.hooks.get.after.call(
               this,
               req,
               res,
               item,
-              this.setResponse.bind(this, res, { status: 200, item: item }, next)
+              Resource.setResponse.bind(Resource, res, { status: 200, item: item }, next)
             );
           });
         }
-=======
-        query.findOne.bind(query, search, (err, item) => {
-          if (err) return Resource.setResponse(res, { status: 500, error: err }, next);
-          if (!item) return Resource.setResponse(res, { status: 404 }, next);
-
-          return options.hooks.get.after.call(
-            this,
-            req,
-            res,
-            item,
-            Resource.setResponse.bind(Resource, res, { status: 200, item: item }, next)
-          );
-        })
->>>>>>> 86ea3ad0
       );
     }, Resource.respond, options);
     return this;
